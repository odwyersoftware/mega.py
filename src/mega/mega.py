--- conflicted
+++ resolved
@@ -343,18 +343,8 @@
                             and self._trash_folder_node_id == file[1]['p']):
                         continue
                     return file
-<<<<<<< HEAD
-            elif (filename and file[1]['a'] and file[1]['a']['n'] == filename):
-                if (
-                    exclude_deleted
-                    and self._trash_folder_node_id == file[1]['p']
-                ):
-                    continue
-                return file
-=======
             except TypeError:
                 continue
->>>>>>> c27d8379
 
     def get_files(self):
         logger.info('Getting all files...')
